<Project Sdk="Microsoft.NET.Sdk">

    <PropertyGroup>
        <TargetFramework>net5.0</TargetFramework>
        <GeneratePackageOnBuild>true</GeneratePackageOnBuild>
        <PackageVersion>1.1.0</PackageVersion>
        <Version>1.1.0</Version>
        <Authors>Yuiriy Sverdel</Authors>
        <PackageLicenseExpression>MIT</PackageLicenseExpression>
        <Description>gRpc proxy</Description>
        <RepositoryUrl>https://github.com/Sverdel/DevRocks.Ocelot.Extensions</RepositoryUrl>
    </PropertyGroup>

    <PropertyGroup Condition=" '$(Configuration)' == 'Debug' ">
      <OutputPath>..\bin\Debug\</OutputPath>
    </PropertyGroup>

    <PropertyGroup Condition=" '$(Configuration)' == 'Release' ">
      <OutputPath>..\bin\Release\</OutputPath>
    </PropertyGroup>

    <ItemGroup>
      <PackageReference Include="Google.Protobuf" Version="3.15.8" />
<<<<<<< HEAD
      <PackageReference Include="Grpc.Core" Version="2.37.0" />
      <PackageReference Include="Grpc.Net.Client" Version="2.37.0" />

      <PackageReference Include="Grpc.Reflection" Version="2.37.0" />
=======
      <PackageReference Include="Grpc.Core" Version="2.38.0" />
      <PackageReference Include="Grpc.Reflection" Version="2.38.0" />
>>>>>>> fee58727
      <PackageReference Include="Ocelot" Version="17.0.0" />
    </ItemGroup>

</Project><|MERGE_RESOLUTION|>--- conflicted
+++ resolved
@@ -21,15 +21,9 @@
 
     <ItemGroup>
       <PackageReference Include="Google.Protobuf" Version="3.15.8" />
-<<<<<<< HEAD
-      <PackageReference Include="Grpc.Core" Version="2.37.0" />
       <PackageReference Include="Grpc.Net.Client" Version="2.37.0" />
-
-      <PackageReference Include="Grpc.Reflection" Version="2.37.0" />
-=======
       <PackageReference Include="Grpc.Core" Version="2.38.0" />
       <PackageReference Include="Grpc.Reflection" Version="2.38.0" />
->>>>>>> fee58727
       <PackageReference Include="Ocelot" Version="17.0.0" />
     </ItemGroup>
 
